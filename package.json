--- conflicted
+++ resolved
@@ -1,10 +1,6 @@
 {
   "name": "zod",
-<<<<<<< HEAD
-  "version": "1.10.0-alpha.2",
-=======
-  "version": "1.10.0",
->>>>>>> 9c93eb7a
+  "version": "1.11.0-alpha.1",
   "description": "TypeScript-first schema declaration and validation library with static type inference",
   "main": "./lib/src/index.js",
   "types": "./lib/src/index.d.ts",
