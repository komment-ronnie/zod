--- conflicted
+++ resolved
@@ -11,9 +11,6 @@
   RefinementCtx,
 } from "./types/base";
 
-<<<<<<< HEAD
-export { ZodTypes };
-=======
 import { ZodErrorMap } from "./defaultErrorMap";
 import { ZodAny } from "./types/any";
 import { ZodArray } from "./types/array";
@@ -47,7 +44,6 @@
 import { ZodCodeGenerator } from "./codegen";
 
 // export { ZodTypeDef, ZodRawShape, ZodTypes };
->>>>>>> 295e4e93
 
 const stringType = ZodString.create;
 const numberType = ZodNumber.create;
@@ -96,13 +92,28 @@
   }
 ) => custom<InstanceType<T>>((data) => data instanceof cls, params);
 
+export type {
+  ZodTypeDef,
+  ZodRawShape,
+  RefinementCtx,
+  ZodParsedType,
+  TypeOf as infer,
+  input,
+  output,
+  TypeOf,
+  ZodErrorMap,
+  ZodNullableType,
+  ZodOptionalType,
+  ZodTypeAny,
+};
+
 export {
   ZodType,
   ZodType as Schema,
   ZodType as ZodSchema,
-  ZodTypeDef,
-  ZodRawShape,
-  RefinementCtx,
+  // ZodTypeDef,
+  // ZodRawShape,
+  // RefinementCtx,
   ZodTypes,
   // ZodType,
   ZodAny,
@@ -112,7 +123,6 @@
   ZodCodeGenerator,
   ZodDate,
   ZodEnum,
-  ZodErrorMap,
   ZodFunction,
   ZodIntersection,
   ZodLazy,
@@ -121,26 +131,23 @@
   ZodNever,
   ZodNull,
   ZodNullable,
-  ZodNullableType,
   ZodNumber,
   ZodObject,
   ZodOptional,
-  ZodOptionalType,
-  ZodParsedType,
+  // ZodParsedType,
   ZodPromise,
   ZodRecord,
   ZodString,
   ZodTransformer,
   ZodTuple,
-  ZodTypeAny,
   ZodUndefined,
   ZodUnion,
   ZodUnknown,
   ZodVoid,
-  TypeOf as infer,
-  input,
-  output,
-  TypeOf,
+  // TypeOf as infer,
+  // input,
+  // output,
+  // TypeOf,
   anyType as any,
   arrayType as array,
   bigIntType as bigint,
@@ -175,86 +182,24 @@
   voidType as void,
 };
 
+// export type {
+//   TypeOf as infer,
+//   input,
+//   output,
+//   TypeOf,
+//   ZodErrorMap,
+//   ZodType,
+//   ZodTypeAny,
+//   ZodTypeDef,
+//   ZodUndefined,
+//   ZodUnion,
+//   ZodUnknown,
+//   ZodVoid,
+// };
+
 export const late = {
   object: ZodObject.lazycreate,
 };
 
-<<<<<<< HEAD
-export {
-  ZodType as Schema,
-  ZodAny,
-  ZodArray,
-  ZodBigInt,
-  ZodBoolean,
-  ZodCodeGenerator,
-  ZodDate,
-  ZodEnum,
-  ZodFunction,
-  ZodIntersection,
-  ZodLazy,
-  ZodLiteral,
-  ZodNativeEnum,
-  ZodNever,
-  ZodNull,
-  ZodNullable,
-  ZodNumber,
-  ZodObject,
-  ZodOptional,
-  ZodParsedType,
-  ZodPromise,
-  ZodRecord,
-  ZodType as ZodSchema,
-  ZodString,
-  ZodTransformer,
-  ZodTuple,
-};
-
-export type {
-  TypeOf as infer,
-  input,
-  output,
-  TypeOf,
-  ZodErrorMap,
-  ZodType,
-  ZodTypeAny,
-  ZodTypeDef,
-  ZodUndefined,
-  ZodUnion,
-  ZodUnknown,
-  ZodVoid,
-};
-
-export * from "./ZodError";
-
-export type ZodDef =
-  | ZodStringDef
-  | ZodNumberDef
-  | ZodBigIntDef
-  | ZodBooleanDef
-  | ZodDateDef
-  | ZodUndefinedDef
-  | ZodNullDef
-  | ZodAnyDef
-  | ZodUnknownDef
-  | ZodNeverDef
-  | ZodVoidDef
-  | ZodArrayDef
-  | ZodObjectDef
-  | ZodUnionDef
-  | ZodIntersectionDef
-  | ZodTupleDef
-  | ZodRecordDef
-  | ZodMapDef
-  | ZodFunctionDef
-  | ZodLazyDef
-  | ZodLiteralDef
-  | ZodEnumDef
-  | ZodTransformerDef
-  | ZodNativeEnumDef
-  | ZodOptionalDef
-  | ZodNullableDef
-  | ZodPromiseDef;
-=======
 export * from "./ZodDef";
-export * from "./ZodError";
->>>>>>> 295e4e93
+export * from "./ZodError";