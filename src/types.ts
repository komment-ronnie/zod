--- conflicted
+++ resolved
@@ -102,11 +102,12 @@
   return { errorMap: customMap };
 }
 
-export type SafeParseSuccess<Output> = { success: true; data: Output }
-export type SafeParseError<Input> = { success: false; error: ZodError<Input> } 
-
-export type SafeParseReturnType<Input, Output> = SafeParseSuccess<Output>
-| SafeParseError<Input>
+export type SafeParseSuccess<Output> = { success: true; data: Output };
+export type SafeParseError<Input> = { success: false; error: ZodError<Input> };
+
+export type SafeParseReturnType<Input, Output> =
+  | SafeParseSuccess<Output>
+  | SafeParseError<Input>;
 
 export abstract class ZodType<
   Output,
@@ -195,13 +196,7 @@
   async safeParseAsync(
     data: unknown,
     params?: Partial<ParseParams>
-<<<<<<< HEAD
-  ): Promise<
-    { success: true; data: Output } | { success: false; error: ZodError<Input> }
-  > {
-=======
   ): Promise<SafeParseReturnType<Input, Output>> {
->>>>>>> 479cf23c
     const ctx: ParseContext = {
       path: params?.path || [],
       issues: [],
