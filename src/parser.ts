import * as z from './types/base';
import { ZodDef } from '.';
import {
  ZodError,
  ZodErrorCode,
  ZodSuberror,
  ZodSuberrorOptionalMessage,
} from './ZodError';
import { util } from './helpers/util';
import { ZodErrorMap, defaultErrorMap } from './defaultErrorMap';
import { PseudoPromise } from './PseudoPromise';

export type ParseParams = {
  seen?: {
    schema: any;
    objects: { data: any; promise: PseudoPromise<any> }[];
  }[];
  path?: (string | number)[];
  errorMap?: ZodErrorMap;
  async?: boolean;
};

export const getParsedType = (data: any): ZodParsedType => {
  if (typeof data === 'string') return 'string';
  if (typeof data === 'number') {
    if (Number.isNaN(data)) return 'nan';
    return 'number';
  }
  if (typeof data === 'boolean') return 'boolean';
  if (typeof data === 'bigint') return 'bigint';
  if (typeof data === 'symbol') return 'symbol';
  if (data instanceof Date) return 'date';
  if (typeof data === 'function') return 'function';
  if (data === undefined) return 'undefined';
  if (typeof data === 'undefined') return 'undefined';
  if (typeof data === 'object') {
    if (Array.isArray(data)) return 'array';
    if (!data) return 'null';
    if (
      data.then &&
      typeof data.then === 'function' &&
      data.catch &&
      typeof data.catch === 'function'
    ) {
      return 'promise';
    }
    return 'object';
  }
  return 'unknown';
};

export const ZodParsedType = util.arrayToEnum([
  'string',
  'nan',
  'number',
  'integer',
  'boolean',
  'date',
  'bigint',
  'symbol',
  'function',
  'undefined',
  'null',
  'array',
  'object',
  'unknown',
  'promise',
  'void',
]);

export type ZodParsedType = keyof typeof ZodParsedType;

export const find = (arr: any[], checker: (arg: any) => any) => {
  for (const item of arr) {
    if (checker(item)) return item;
  }
  return undefined;
};

// conditional required to distribute union
type stripPath<T extends object> = T extends any
  ? util.OmitKeys<T, 'path'>
  : never;
export type MakeErrorData = stripPath<ZodSuberrorOptionalMessage> & {
  path?: (string | number)[];
};

const INVALID = Symbol('invalid_data');

export const ZodParser = (schemaDef: z.ZodTypeDef) => (
  data: any,
  baseParams: ParseParams = { seen: [], errorMap: defaultErrorMap, path: [] },
) => {
  const params: Required<ParseParams> = {
    seen: baseParams.seen || [],
    path: baseParams.path || [],
    errorMap: baseParams.errorMap || defaultErrorMap,
    async: baseParams.async || false,
  };

  const makeError = (errorData: MakeErrorData): ZodSuberror => {
<<<<<<< HEAD
    const errorArg = { ...errorData, path: params.path };
    const ctxArg = { data: data };
=======
    const errorArg = { ...errorData, path: [...params.path, ...(errorData.path || [])] };
    const ctxArg = { data: obj };
>>>>>>> 0cd69b63

    const defaultError =
      defaultErrorMap === params.errorMap
        ? { message: `Invalid value.` }
        : defaultErrorMap(errorArg, {
            ...ctxArg,
            defaultError: `Invalid value.`,
          });
    return {
      ...errorData,
      path: [...params.path, ...(errorData.path || [])],
      message:
        errorData.message ||
        params.errorMap(errorArg, {
          ...ctxArg,
          defaultError: defaultError.message,
        }).message,
    };
  };

  const def: ZodDef = schemaDef as any;

<<<<<<< HEAD
  const finder = (arr: any[], checker: (arg: any) => any) => {
    for (const item of arr) {
      if (checker(item)) return item;
    }
    return undefined;
  };

  const defaultPromise = new PseudoPromise();
  (defaultPromise as any)._default = true;
  const RESULT: { data: any; promise: PseudoPromise<any> } = {
    data,
    promise: defaultPromise,
  }; // = defaultReturnValue;
  params.seen = params.seen || [];
  params.seen.push({ schema: schemaDef, objects: [] });
  const schemaSeen = finder(params.seen, x => x.schema === schemaDef); // params.seen.find(x => x.schema === schemaDef)!;

  const objectSeen = finder(schemaSeen.objects, arg => arg.data === data); //.find(x => x.data === data);

  if (objectSeen && def.t !== z.ZodTypes.transformer) {
    // return objectSeen.promise._cached.value; //.getValue();
    // return data;
  } else {
    schemaSeen.objects.push(RESULT);
=======
  const parsedType = getParsedType(obj);

  const schemaSeen = find(params.seen, x => x.schema === schemaDef);
  const isNonprimitive = ['array', 'object'].indexOf(parsedType) !== -1;

  if (isNonprimitive) {
    if (schemaSeen) {
      const found = find(schemaSeen.objects, x => x.data === obj);

      if (found) {
        if (found.error) {
          throw found.error;
        }

        found.times = found.times + 1;

        if (found.times > 5 && isNonprimitive) {
          return Symbol('recursion depth exceeded.');
        } else if (found.times > 2) {
        }
      } else {
        //
        schemaSeen.objects.push(obj);
      }
    } else {
      params.seen.push({ schema: schemaDef, objects: [{ data: obj, error: undefined, times: 1 }] });
    }
>>>>>>> 0cd69b63
  }

  //  else {
  //  params.seen.push({ schema: schemaDef, objects: [{ data, promise: PROM }] });
  // }
  // }

  const error = new ZodError([]);
  // const defaultRESULT.promise = Symbol('return_value');
  //  let returnValue: PseudoPromise<any>; // = defaultReturnValue;
  const parsedType = getParsedType(data);
  console.log(`\nPARSING ${def.t}`);
  console.log(data);
  console.log(parsedType);

  switch (def.t) {
    case z.ZodTypes.string:
      if (parsedType !== ZodParsedType.string) {
        error.addError(
          makeError({
            code: ZodErrorCode.invalid_type,
            expected: ZodParsedType.string,
            received: parsedType,
          }),
        );
        // setError(error);
        throw error;
      }
      RESULT.promise = PseudoPromise.resolve(data);

      break;
    case z.ZodTypes.number:
      if (parsedType !== ZodParsedType.number) {
        error.addError(
          makeError({
            code: ZodErrorCode.invalid_type,
            expected: ZodParsedType.number,
            received: parsedType,
          }),
        );
        // setError(error);
        throw error;
      }
      if (Number.isNaN(data)) {
        error.addError(
          makeError({
            code: ZodErrorCode.invalid_type,
            expected: ZodParsedType.number,
            received: ZodParsedType.nan,
          }),
        );
        // setError(error);
        throw error;
      }
      RESULT.promise = PseudoPromise.resolve(data);
      break;
    case z.ZodTypes.bigint:
      if (parsedType !== ZodParsedType.bigint) {
        error.addError(
          makeError({
            code: ZodErrorCode.invalid_type,
            expected: ZodParsedType.number,
            received: parsedType,
          }),
        );
        // setError(error);
        throw error;
      }
      RESULT.promise = PseudoPromise.resolve(data);
      break;
    case z.ZodTypes.boolean:
      if (parsedType !== ZodParsedType.boolean) {
        error.addError(
          makeError({
            code: ZodErrorCode.invalid_type,
            expected: ZodParsedType.boolean,
            received: parsedType,
          }),
        );
        // setError(error);
        throw error;
      }
      RESULT.promise = PseudoPromise.resolve(data);
      break;
    case z.ZodTypes.undefined:
      if (parsedType !== ZodParsedType.undefined) {
        error.addError(
          makeError({
            code: ZodErrorCode.invalid_type,
            expected: ZodParsedType.undefined,
            received: parsedType,
          }),
        );
        // setError(error);
        throw error;
      }
      RESULT.promise = PseudoPromise.resolve(data);
      break;
    case z.ZodTypes.null:
      if (parsedType !== ZodParsedType.null) {
        error.addError(
          makeError({
            code: ZodErrorCode.invalid_type,
            expected: ZodParsedType.null,
            received: parsedType,
          }),
        );
        // setError(error);
        throw error;
      }
      RESULT.promise = PseudoPromise.resolve(data);
      break;
    case z.ZodTypes.any:
      RESULT.promise = PseudoPromise.resolve(data);
      break;
    case z.ZodTypes.unknown:
      RESULT.promise = PseudoPromise.resolve(data);
      break;
    case z.ZodTypes.void:
      if (
        parsedType !== ZodParsedType.undefined &&
        parsedType !== ZodParsedType.null
      ) {
        error.addError(
          makeError({
            code: ZodErrorCode.invalid_type,
            expected: ZodParsedType.void,
            received: parsedType,
          }),
        );
        // setError(error);
        throw error;
      }
      RESULT.promise = PseudoPromise.resolve(data);
      break;
    case z.ZodTypes.array:
      if (parsedType !== ZodParsedType.array) {
        error.addError(
          makeError({
            code: ZodErrorCode.invalid_type,
            expected: ZodParsedType.array,
            received: parsedType,
          }),
        );
        // setError(error);
        throw error;
      }
      // const data: any[] = data;
      if (def.nonempty === true && data.length === 0) {
        error.addError(
          makeError({ code: ZodErrorCode.nonempty_array_is_empty }),
        );
        throw error;
      }
      // RESULT.promise = (data as any[]).map((item, i) => {
      //   try {
      //     return def.type.parse(item, { ...params, path: [...params.path, i] });
      //   } catch (err) {
      //     const zerr: ZodError = err;
      //     error.addErrors(zerr.errors);
      //   }
      // });
      RESULT.promise = PseudoPromise.all(
        (data as any[]).map((item, i) => {
          try {
            return PseudoPromise.resolve(
              def.type.parse(item, {
                ...params,
                path: [...params.path, i],
              }),
            );
          } catch (err) {
            const zerr: ZodError = err;
            error.addErrors(zerr.errors);
            return PseudoPromise.resolve(INVALID);
          }
        }),
      );
      // if (!error.isEmpty) {
      //   throw error;
      // }
      break;
    case z.ZodTypes.object:
      if (parsedType !== ZodParsedType.object) {
        error.addError(
          makeError({
            code: ZodErrorCode.invalid_type,
            expected: ZodParsedType.object,
            received: parsedType,
          }),
        );
        // setError(error);
        throw error;
      }

      const objectPromises: { [k: string]: PseudoPromise<any> } = {};

      const shape = def.shape();
      const shapeKeys = Object.keys(shape);
      const dataKeys = Object.keys(data);
      const extraKeys = dataKeys.filter(k => shapeKeys.indexOf(k) === -1);

      if (extraKeys.length) {
        if (def.params.strict) {
          error.addError(
            makeError({
              code: ZodErrorCode.unrecognized_keys,
              keys: extraKeys,
            }),
          );
        } else {
          for (const key of extraKeys) {
            objectPromises[key] = PseudoPromise.resolve(data[key]);
          }
        }
      }

      for (const key of shapeKeys) {
        objectPromises[key] = new PseudoPromise().then(() => {
          try {
            return def.shape()[key].parse(data[key], {
              ...params,
              path: [...params.path, key],
            });
          } catch (err) {
            const zerr: ZodError = err;
            error.addErrors(zerr.errors);
            return INVALID;
          }
        });
        // try {
        //   parsedobject[key] = PseudoPromise.resolve(
        //     def.shape()[key].parse(data[key], { ...params, path: [...params.path, key] }),
        //   );
        // } catch (err) {
        //   const zerr: ZodError = err;
        //   error.addErrors(zerr.errors);
        // }
      }

      RESULT.promise = PseudoPromise.object(objectPromises);

      break;
    case z.ZodTypes.union:
      // let parsedUnion: any;
      let isValid = false;
      const unionErrors: ZodError[] = [];
      // const INVALID = Symbol('invalid_data');
      RESULT.promise = PseudoPromise.all(
        def.options.map(opt => {
          try {
            const unionValueProm = PseudoPromise.resolve(
              opt.parse(data, params),
            );
            isValid = true;
            return unionValueProm;
            // return parsed;
          } catch (err) {
            unionErrors.push(err);
            return PseudoPromise.resolve(INVALID);
          }
          // }
        }),
      )
        .then((unionResults: any[]) => {
          return finder(unionResults, (val: any) => val !== INVALID);
        })
        .then((unionResult: any) => {
          // const unionResults: any[] = _unionResults;
          if (!isValid) {
            const filteredErrors = unionErrors.filter(err => {
              return err.errors[0].code !== 'invalid_type';
            });
            if (filteredErrors.length === 1) {
              error.addErrors(filteredErrors[0].errors);
            } else {
              error.addError(
                makeError({
                  code: ZodErrorCode.invalid_union,
                  unionErrors: unionErrors,
                }),
              );
            }
            return INVALID;
          }

          return unionResult;
        });
      // .then(unionResults => (unionResults as any).find((res: any) => res !== INVALID));
      // for (const option of def.options) {
      //   try {
      //     parsedUnion = option.parse(data, params);
      //     isValid = true;
      //     break;
      //   } catch (err) {
      //     unionErrors.push(err);
      //   }
      // }

      // if (!isValid) {
      //   const filteredErrors = unionErrors.filter(err => {
      //     return err.errors[0].code !== 'invalid_type';
      //   });
      //   if (filteredErrors.length === 1) {
      //     error.addErrors(filteredErrors[0].errors);
      //   } else {
      //     error.addError(
      //       makeError({
      //         code: ZodErrorCode.invalid_union,
      //         unionErrors: unionErrors,
      //       }),
      //     );
      //   }
      // }
      // RESULT.promise = parsedUnion;
      break;
    case z.ZodTypes.intersection:
      // let parsedIntersection:any;
      // let parsedLeft: any;
      // let parsedRight: any;
      // RESULT.promise = PseudoPromise.resolve(data);
      RESULT.promise = PseudoPromise.all([
        new PseudoPromise().then(() => {
          try {
            return def.left.parse(data, params);
          } catch (err) {
            error.addErrors(err.errors);
            return INVALID;
          }
        }),
        new PseudoPromise().then(() => {
          try {
            return def.right.parse(data, params);
          } catch (err) {
            error.addErrors(err.errors);
            return INVALID;
          }
        }),
      ]).then(([parsedLeft, parsedRight]: any) => {
        if (parsedLeft === INVALID || parsedRight === INVALID) return INVALID;

        const parsedLeftType = getParsedType(parsedLeft);
        const parsedRightType = getParsedType(parsedRight);

        if (parsedLeft === parsedRight) {
          return parsedLeft;
        } else if (
          parsedLeftType === ZodParsedType.object &&
          parsedRightType === ZodParsedType.object
        ) {
          return { ...parsedLeft, ...parsedRight };
        } else {
          error.addError(
            makeError({
              code: ZodErrorCode.invalid_intersection_types,
            }),
          );
        }
      });

      break;

    case z.ZodTypes.tuple:
      if (parsedType !== ZodParsedType.array) {
        error.addError(
          makeError({
            code: ZodErrorCode.invalid_type,
            expected: ZodParsedType.array,
            received: parsedType,
          }),
        );
        // setError(error);
        throw error;
      }
      if (data.length > def.items.length) {
        error.addError(
          makeError({
            code: ZodErrorCode.too_big,
            maximum: def.items.length,
            inclusive: true,
            type: 'array',
          }),
        );
      } else if (data.length < def.items.length) {
        error.addError(
          makeError({
            code: ZodErrorCode.too_small,
            minimum: def.items.length,
            inclusive: true,
            type: 'array',
          }),
        );
      }

      // const parsedTuple: any[] = [];
      const tupleData: any[] = data;
      // const parsedTuple: any = [];
      // const tuplePromises: PseudoPromise[] = [];

      RESULT.promise = PseudoPromise.all(
        tupleData.map((item, index) => {
          const itemParser = def.items[index];
          return new PseudoPromise().then(() => {
            try {
              return itemParser.parse(item, {
                ...params,
                path: [...params.path, index],
              });
            } catch (err) {
              error.addErrors(err.errors);
            }
          });
        }),
      );
      // for (const index in tupleData) {
      //   const item = tupleData[index];
      //   const itemParser = def.items[index];
      //   tuplePromises.push(
      //     new PseudoPromise().then(() => {
      //       try {
      //         return itemParser.parse(item, { ...params, path: [...params.path, index] });
      //       } catch (err) {
      //         error.addErrors(err.errors);
      //       }
      //     }),
      //   );
      //   // parsedTuple.push(itemParser.parse(item, { ...params, path: [...params.path, index] }));
      // }
      // RESULT.promise = parsedTuple;
      break;
    case z.ZodTypes.lazy:
      const lazySchema = def.getter();
      RESULT.promise = PseudoPromise.resolve(lazySchema.parse(data, params));
      break;
    case z.ZodTypes.literal:
      if (data !== def.value) {
        error.addError(
          makeError({
            code: ZodErrorCode.invalid_literal_value,
            expected: def.value,
          }),
        );
      }
      RESULT.promise = PseudoPromise.resolve(data);
      break;
    case z.ZodTypes.enum:
      if (def.values.indexOf(data) === -1) {
        error.addError(
          makeError({
            code: ZodErrorCode.invalid_enum_value,
            options: def.values,
          }),
        );
      }
      RESULT.promise = PseudoPromise.resolve(data);
      break;
    case z.ZodTypes.nativeEnum:
      if (util.getValidEnumValues(def.values).indexOf(data) === -1) {
        error.addError(
          makeError({
            code: ZodErrorCode.invalid_enum_value,
            options: util.getValues(def.values),
          }),
        );
      }
      break;
    case z.ZodTypes.function:
      if (parsedType !== ZodParsedType.function) {
        error.addError(
          makeError({
            code: ZodErrorCode.invalid_type,
            expected: ZodParsedType.function,
            received: parsedType,
          }),
        );
        // setError(error);
        throw error;
      }
      const validatedFunc = (...args: any[]) => {
        try {
          def.args.parse(args as any, params);
        } catch (err) {
          if (err instanceof ZodError) {
            const argsError = new ZodError([]);
            argsError.addError(
              makeError({
                code: ZodErrorCode.invalid_arguments,
                argumentsError: err,
              }),
            );
            throw argsError;
          }
          throw err;
        }

        const result = data(...(args as any));

        try {
          return def.returns.parse(result, params);
        } catch (err) {
          if (err instanceof ZodError) {
            const returnsError = new ZodError([]);
            returnsError.addError(
              makeError({
                code: ZodErrorCode.invalid_return_type,
                returnTypeError: err,
              }),
            );
            throw returnsError;
          }
          throw err;
        }
      };
      RESULT.promise = PseudoPromise.resolve(validatedFunc);
      // return validatedFunc;
      break;
    case z.ZodTypes.record:
      if (parsedType !== ZodParsedType.object) {
        error.addError(
          makeError({
            code: ZodErrorCode.invalid_type,
            expected: ZodParsedType.object,
            received: parsedType,
          }),
        );
        // setError(error);
        throw error;
      }

      const parsedRecordPromises: { [k: string]: PseudoPromise<any> } = {};
      for (const key in data) {
        parsedRecordPromises[key] = new PseudoPromise().then(() => {
          try {
            return def.valueType.parse(data[key], {
              ...params,
              path: [...params.path, key],
            });
          } catch (err) {
            error.addErrors(err.errors);
          }
        });
      }
      RESULT.promise = PseudoPromise.object(parsedRecordPromises);
      // RESULT.promise = parsedRecord;
      break;
    case z.ZodTypes.date:
      if (!(data instanceof Date)) {
        error.addError(
          makeError({
            code: ZodErrorCode.invalid_type,
            expected: ZodParsedType.date,
            received: parsedType,
          }),
        );
        // setError(error);
        throw error;
      }
      if (isNaN(data.getTime())) {
        error.addError(
          makeError({
            code: ZodErrorCode.invalid_date,
          }),
        );
        // setError(error);
        throw error;
      }
      RESULT.promise = PseudoPromise.resolve(data);
      break;

    case z.ZodTypes.promise:
      console.log(`${parsedType} vs ${ZodParsedType.promise}`);
      if (parsedType !== ZodParsedType.promise && params.async !== true) {
        error.addError(
          makeError({
            code: ZodErrorCode.invalid_type,
            expected: ZodParsedType.promise,
            received: parsedType,
          }),
        );
        // setError(error);
        throw error;
      }

      const promisified =
        parsedType === ZodParsedType.promise ? data : Promise.resolve(data);

      RESULT.promise = PseudoPromise.resolve(
        promisified.then((resolvedData: any) => {
          try {
            const parsed = def.type.parse(resolvedData, params);
            return parsed;
          } catch (err) {
            error.addErrors(err.errors);
          }
        }),
      );

      //   new Promise(async (res, rej) => {
      //     const dataValue = await data;
      //     try {
      //       const parsed = def.type.parse(dataValue, params);
      //       res(parsed);
      //     } catch (err) {
      //       rej(err);
      //     }
      //   }),
      // );
      break;
    case z.ZodTypes.transformer:
      RESULT.promise = new PseudoPromise()
        .then(() => {
          try {
            return def.input.parse(data, params);
          } catch (err) {
            error.addErrors(err.errors);
          }
        })
        // .then(() => {
        //   try {
        //     return def.input.parse(data, params);
        //   } catch (err) {
        //     error.addErrors(err.errors);
        //   }
        // })
        .then(inputParseResult => {
          try {
            return def.transformer(inputParseResult);
          } catch (err) {
            if (err instanceof ZodError) {
              error.addErrors(err.errors);
            }
            throw err;
          }
        })
        .then(transformedResult => {
          try {
            return def.output.parse(transformedResult, params);
          } catch (err) {
            error.addErrors(err.errors);
          }
        });
      break;
    default:
      RESULT.promise = PseudoPromise.resolve('adsf' as never);
      util.assertNever(def);
  }

  const customChecks = def.checks || [];

  if (params.async === true) {
    const checker = async () => {
      const resolvedValue = await RESULT.promise.getValueAsync();

      await Promise.all(
        customChecks.map(async check => {
          const checkResult = await check.check(resolvedValue);
          if (!checkResult) {
            const { check: checkMethod, ...noMethodCheck } = check;
            error.addError(makeError(noMethodCheck));
          } else {
          }
        }),
      );

      if (resolvedValue === INVALID && error.isEmpty) {
        error.addError(
          makeError({
            code: ZodErrorCode.custom_error,
            message: 'Invalid',
          }),
        );
      }

      if (!error.isEmpty) {
        throw error;
      }

      return resolvedValue;
    };

    return checker();
  } else {
    const SYNC_ERROR =
      "You can't use .parse on a schema containing async refinements or transformations. Use .parseAsync instead.";
    const resolvedValue = RESULT.promise.getValueSync();
    console.log(`sync parse resolved value:`);
    console.log(resolvedValue);
    if (resolvedValue instanceof Promise) {
      console.log(`found promise in sync parse.`);
      console.log(def.t);

      if (def.t === z.ZodTypes.transformer) {
        console.log(def.output._def.t);
        if (def.output._def.t !== z.ZodTypes.promise) {
          throw new Error(SYNC_ERROR);
        }
      } else if (def.t !== z.ZodTypes.promise) {
        throw new Error(SYNC_ERROR);
      } else {
        //
      }
      //  console.log(def.t);
      // throw new Error(
      //   "You can't use .parse on a schema containing async refinements or transformations. Use .parseAsync instead.",
      // );
    }

    for (const check of customChecks) {
      const checkResult = check.check(resolvedValue);
      if (checkResult instanceof Promise)
        throw new Error(
          "You can't use .parse on a schema containing async refinements. Use .parseAsync instead.",
        );
      if (!checkResult) {
        const { check: checkMethod, ...noMethodCheck } = check;
        error.addError(makeError(noMethodCheck));
      }
    }
    if (!error.isEmpty) {
      throw error;
    }
    if (resolvedValue === INVALID) {
      throw new ZodError([]).addError(
        makeError({
          code: ZodErrorCode.custom_error,
          message: 'Invalid',
        }),
      );
    }
    return resolvedValue as any;
  }
};<|MERGE_RESOLUTION|>--- conflicted
+++ resolved
@@ -99,13 +99,11 @@
   };
 
   const makeError = (errorData: MakeErrorData): ZodSuberror => {
-<<<<<<< HEAD
-    const errorArg = { ...errorData, path: params.path };
-    const ctxArg = { data: data };
-=======
-    const errorArg = { ...errorData, path: [...params.path, ...(errorData.path || [])] };
-    const ctxArg = { data: obj };
->>>>>>> 0cd69b63
+    const errorArg = {
+      ...errorData,
+      path: [...params.path, ...(errorData.path || [])],
+    };
+    const ctxArg = { data };
 
     const defaultError =
       defaultErrorMap === params.errorMap
@@ -128,40 +126,14 @@
 
   const def: ZodDef = schemaDef as any;
 
-<<<<<<< HEAD
-  const finder = (arr: any[], checker: (arg: any) => any) => {
-    for (const item of arr) {
-      if (checker(item)) return item;
-    }
-    return undefined;
-  };
-
-  const defaultPromise = new PseudoPromise();
-  (defaultPromise as any)._default = true;
-  const RESULT: { data: any; promise: PseudoPromise<any> } = {
-    data,
-    promise: defaultPromise,
-  }; // = defaultReturnValue;
-  params.seen = params.seen || [];
-  params.seen.push({ schema: schemaDef, objects: [] });
-  const schemaSeen = finder(params.seen, x => x.schema === schemaDef); // params.seen.find(x => x.schema === schemaDef)!;
-
-  const objectSeen = finder(schemaSeen.objects, arg => arg.data === data); //.find(x => x.data === data);
-
-  if (objectSeen && def.t !== z.ZodTypes.transformer) {
-    // return objectSeen.promise._cached.value; //.getValue();
-    // return data;
-  } else {
-    schemaSeen.objects.push(RESULT);
-=======
-  const parsedType = getParsedType(obj);
+  const parsedType = getParsedType(data);
 
   const schemaSeen = find(params.seen, x => x.schema === schemaDef);
   const isNonprimitive = ['array', 'object'].indexOf(parsedType) !== -1;
 
   if (isNonprimitive) {
     if (schemaSeen) {
-      const found = find(schemaSeen.objects, x => x.data === obj);
+      const found = find(schemaSeen.objects, x => x.data === data);
 
       if (found) {
         if (found.error) {
@@ -176,12 +148,14 @@
         }
       } else {
         //
-        schemaSeen.objects.push(obj);
+        schemaSeen.objects.push(data);
       }
     } else {
-      params.seen.push({ schema: schemaDef, objects: [{ data: obj, error: undefined, times: 1 }] });
+      params.seen.push({
+        schema: schemaDef,
+        objects: [{ data: data, error: undefined, times: 1 }],
+      });
     }
->>>>>>> 0cd69b63
   }
 
   //  else {
@@ -192,7 +166,7 @@
   const error = new ZodError([]);
   // const defaultRESULT.promise = Symbol('return_value');
   //  let returnValue: PseudoPromise<any>; // = defaultReturnValue;
-  const parsedType = getParsedType(data);
+  // const parsedType = getParsedType(data);
   console.log(`\nPARSING ${def.t}`);
   console.log(data);
   console.log(parsedType);
