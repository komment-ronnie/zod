--- conflicted
+++ resolved
@@ -1,5 +1,4 @@
 import * as z from './types/base';
-<<<<<<< HEAD
 import { ZodDef } from '.';
 import {
   ZodError,
@@ -7,23 +6,15 @@
   ZodSuberror,
   ZodSuberrorOptionalMessage,
 } from './ZodError';
-=======
-import { ZodDef } from './index';
-import { ZodError, ZodErrorCode, ZodSuberror, ZodSuberrorOptionalMessage } from './ZodError';
->>>>>>> 6c50f761
 import { util } from './helpers/util';
 import { ZodErrorMap, defaultErrorMap } from './defaultErrorMap';
 import { PseudoPromise } from './PseudoPromise';
 
 export type ParseParams = {
-<<<<<<< HEAD
   seen?: {
     schema: any;
     objects: { data: any; promise: PseudoPromise<any> }[];
   }[];
-=======
-  seen?: { schema: any; objects: { data: any; error?: any; times: number }[] }[];
->>>>>>> 6c50f761
   path?: (string | number)[];
   errorMap?: ZodErrorMap;
   async?: boolean;
@@ -44,17 +35,13 @@
   if (typeof data === 'undefined') return 'undefined';
   if (typeof data === 'object') {
     if (Array.isArray(data)) return 'array';
-<<<<<<< HEAD
+    if (!data) return 'null';
     if (
       data.then &&
       typeof data.then === 'function' &&
       data.catch &&
       typeof data.catch === 'function'
     ) {
-=======
-    if (!data) return 'null';
-    if (data.then && typeof data.then === 'function' && data.catch && typeof data.catch === 'function') {
->>>>>>> 6c50f761
       return 'promise';
     }
     return 'object';
@@ -129,7 +116,6 @@
 
   const def: ZodDef = schemaDef as any;
 
-<<<<<<< HEAD
   const defaultPromise = new PseudoPromise();
   (defaultPromise as any)._default = true;
   const RESULT: { data: any; promise: PseudoPromise<any> } = {
@@ -161,47 +147,6 @@
   console.log(`\nPARSING ${def.t}`);
   console.log(data);
   console.log(parsedType);
-=======
-  const parsedType = getParsedType(obj);
-
-  const schemaSeen = params.seen.find(x => x.schema === schemaDef);
-  const isPrimitive = typeof obj !== 'object' || obj === null;
-
-  if (schemaSeen) {
-    const found = schemaSeen.objects.find(x => x.data === obj);
-
-    if (found) {
-      if (found.error) {
-        throw found.error;
-      }
-
-      found.times = found.times + 1;
-
-      if (found.times > 2 && !isPrimitive) {
-        return Symbol('recursion depth exceeded.');
-      } else if (found.times > 2) {
-      }
-    } else {
-      //
-      schemaSeen.objects.push(obj);
-    }
-  } else {
-    params.seen.push({ schema: schemaDef, objects: [{ data: obj, error: undefined, times: 1 }] });
-  }
-
-  // const setError = (error: Error) => {
-  //   const schemaSeen = params.seen.find(x => x.schema === schemaDef);
-  //   if (schemaSeen) {
-  //     const found = schemaSeen.objects.find(x => x.data === obj);
-  //     if (found) {
-  //       found.error = error;
-  //     }
-  //   }
-  // };
-
-  const error = new ZodError([]);
-  let returnValue: any = obj;
->>>>>>> 6c50f761
 
   switch (def.t) {
     case z.ZodTypes.string:
@@ -335,31 +280,11 @@
         // setError(error);
         throw error;
       }
-<<<<<<< HEAD
       // const data: any[] = data;
       if (def.nonempty === true && data.length === 0) {
         error.addError(
           makeError({ code: ZodErrorCode.nonempty_array_is_empty }),
         );
-=======
-      const data: any[] = obj;
-      if (def.nonempty === true && obj.length === 0) {
-        error.addError(makeError({ code: ZodErrorCode.nonempty_array_is_empty }));
-        // setError(error);
-        throw error;
-      }
-      data.map((item, i) => {
-        try {
-          const parsedItem = def.type.parse(item, { ...params, path: [...params.path, i] });
-          return parsedItem;
-        } catch (err) {
-          const zerr: ZodError = err;
-          error.addErrors(zerr.errors);
-        }
-      });
-      if (!error.isEmpty) {
-        // setError(error);
->>>>>>> 6c50f761
         throw error;
       }
       // RESULT.promise = (data as any[]).map((item, i) => {
@@ -665,7 +590,7 @@
       RESULT.promise = PseudoPromise.resolve(data);
       break;
     case z.ZodTypes.nativeEnum:
-      if (util.getValidEnumValues(def.values).indexOf(obj) === -1) {
+      if (util.getValidEnumValues(def.values).indexOf(data) === -1) {
         error.addError(
           makeError({
             code: ZodErrorCode.invalid_enum_value,
@@ -765,11 +690,7 @@
         // setError(error);
         throw error;
       }
-<<<<<<< HEAD
       if (isNaN(data.getTime())) {
-=======
-      if (isNaN(obj.getTime())) {
->>>>>>> 6c50f761
         error.addError(
           makeError({
             code: ZodErrorCode.invalid_date,
@@ -919,7 +840,6 @@
       // );
     }
 
-<<<<<<< HEAD
     for (const check of customChecks) {
       const checkResult = check.check(resolvedValue);
       if (checkResult instanceof Promise)
@@ -943,10 +863,5 @@
       );
     }
     return resolvedValue as any;
-=======
-  if (!error.isEmpty) {
-    // setError(error);
-    throw error;
->>>>>>> 6c50f761
   }
 };