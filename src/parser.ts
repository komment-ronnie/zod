--- conflicted
+++ resolved
@@ -211,15 +211,11 @@
     case z.ZodTypes.bigint:
       if (parsedType !== ZodParsedType.bigint) {
         error.addError(
-<<<<<<< HEAD
-          makeError({ code: ZodErrorCode.invalid_type, expected: ZodParsedType.bigint, received: parsedType }),
-=======
           makeError(params, obj, {
             code: ZodErrorCode.invalid_type,
             expected: ZodParsedType.number,
             received: parsedType,
           }),
->>>>>>> 87d99d10
         );
         // setError(error);
         throw error;
