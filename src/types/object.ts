import * as z from './base';
// import { ZodUndefined } from './undefined';
// import { ZodNull } from './null';
// import { ZodUnion } from './union';
import { objectUtil } from '../helpers/objectUtil';
import { partialUtil } from '../helpers/partialUtil';
import { isScalar } from '../isScalar';
import { ZodNever } from '..';

const AugmentFactory = <Def extends ZodObjectDef>(def: Def) => <
  Augmentation extends z.ZodRawShape
>(
  augmentation: Augmentation,
): ZodObject<
  {
    [k in Exclude<
      keyof ReturnType<Def['shape']>,
      keyof Augmentation
    >]: ReturnType<Def['shape']>[k];
  } &
    { [k in keyof Augmentation]: Augmentation[k] },
  Def['unknownKeys'],
  Def['catchall']
> => {
  return new ZodObject({
    ...def,
    shape: () => ({
      ...def.shape(),
      ...augmentation,
    }),
  }) as any;
};

type UnknownKeysParam = 'allow' | 'strict' | 'strip';

export interface ZodObjectDef<
  T extends z.ZodRawShape = z.ZodRawShape,
  UnknownKeys extends UnknownKeysParam = UnknownKeysParam,
  Catchall extends z.ZodTypeAny = z.ZodTypeAny
  // Params extends ZodObjectParams = ZodObjectParams
> extends z.ZodTypeDef {
  t: z.ZodTypes.object;
  shape: () => T;
  catchall: Catchall;
  unknownKeys: UnknownKeys;
  // params: Params;
}

export type baseObjectOutputType<
  Shape extends z.ZodRawShape
  // Catchall extends z.ZodTypeAny
> = objectUtil.flatten<
  objectUtil.addQuestionMarks<
    {
      [k in keyof Shape]: Shape[k]['_output'];
    }
  > //{ [k: string]: Catchall['_output'] }
>;

export type objectOutputType<
  Shape extends z.ZodRawShape,
  Catchall extends z.ZodTypeAny
> = z.ZodTypeAny extends Catchall
  ? baseObjectOutputType<Shape>
  : objectUtil.flatten<
      baseObjectOutputType<Shape> & { [k: string]: Catchall['_output'] }
    >;

export type baseObjectInputType<
  Shape extends z.ZodRawShape
> = objectUtil.flatten<
  objectUtil.addQuestionMarks<
    {
      [k in keyof Shape]: Shape[k]['_input'];
    }
  >
>;

export type objectInputType<
  Shape extends z.ZodRawShape,
  Catchall extends z.ZodTypeAny
> = z.ZodTypeAny extends Catchall
  ? baseObjectInputType<Shape>
  : objectUtil.flatten<
      baseObjectInputType<Shape> & { [k: string]: Catchall['_input'] }
    >;

const objectDefToJson = (def: ZodObjectDef<any, any>) => ({
  t: def.t,
  shape: Object.assign(
    {},
    Object.keys(def.shape()).map(k => ({
      [k]: def.shape()[k].toJSON(),
    })),
  ),
});

// interface ZodObjectParams {
//   strict: boolean;
// }

export type Scalars =
  | string
  | string[]
  | number
  | number[]
  | boolean
  | boolean[]
  | bigint
  | bigint[]
  | undefined
  | null;

<<<<<<< HEAD
// type SetKey<
//   Target extends object,
//   Key extends string,
//   Value extends any
// > = objectUtil.Flatten<
//   { [k in Exclude<keyof Target, Key>]: Target[k] } & { [k in Key]: Value }
// >;

// type makeKeysRequired<T extends ZodObject<any, any, any>> = T extends ZodObject<
//   infer U,
//   infer P,
//   infer C
// >
//   ? ZodObject<objectUtil.NoNever<{ [k in keyof U]: makeRequired<U[k]> }>, P, C>
//   : never;

// type makeRequired<T extends z.ZodType<any>> = T extends ZodUnion<infer U>
//   ? U extends [infer Y, ZodUndefined]
//     ? Y
//     : U extends [ZodUndefined, infer Z]
//     ? Z
//     : T
//   : T;
=======
type SetKey<
  Target extends object,
  Key extends string,
  Value extends any
> = objectUtil.Flatten<
  { [k in Exclude<keyof Target, Key>]: Target[k] } & { [k in Key]: Value }
>;

type ZodObjectType<
  T extends z.ZodRawShape,
  Params extends ZodObjectParams
> = Params['strict'] extends true
  ? objectUtil.ObjectType<T>
  : objectUtil.Flatten<objectUtil.ObjectType<T> & { [k: string]: any }>;
>>>>>>> 0855d3ee

// type ZodObjectType<
//   T extends z.ZodRawShape,
//   Params extends ZodObjectParams
// > = Params['strict'] extends true
//   ? objectUtil.ObjectType<T>
//   : objectUtil.Flatten<objectUtil.ObjectType<T> & { [k: string]: any }>;

export type AnyZodObject = ZodObject<any, any, any>;
// export type AnyZodObject = ZodObject<
// z.ZodRawShape,
// UnknownKeysParam,
// z.ZodTypeAny
// >;
export class ZodObject<
  T extends z.ZodRawShape,
  UnknownKeys extends UnknownKeysParam = 'allow',
  Catchall extends z.ZodTypeAny = z.ZodTypeAny
  // Params extends ZodObjectParams = { strict: true },
  // Type extends ZodObjectType<T, Params> = ZodObjectType<T, Params>
  // Input extends objectUtil.objectInputType<T> = objectUtil.objectInputType<T>,
  // Output extends objectUtil.objectOutputType<T> = objectUtil.objectOutputType<T>
> extends z.ZodType<
  //  objectUtil.objectOutputType<T, UnknownKeys, Catchall>,
  objectOutputType<T, Catchall>,
  ZodObjectDef<T, UnknownKeys, Catchall>,
  objectInputType<T, Catchall>
> {
  readonly _shape!: T;
  readonly _unknownKeys!: UnknownKeys;
  readonly _catchall!: Catchall;

  get shape() {
    return this._def.shape();
  }

  // get params() {
  //   return this._def.params;
  // }

  //  get t() {
  //    return this;
  //  }

  toJSON = () => objectDefToJson(this._def);

  strict = (): ZodObject<T, 'strict', Catchall> =>
    new ZodObject({
      ...this._def,
      unknownKeys: 'strict',
    });

  stripUnknown = (): ZodObject<T, 'strip', Catchall> =>
    new ZodObject({
      ...this._def,
      unknownKeys: 'strip',
    });

  allowUnknown = (): ZodObject<T, 'allow', Catchall> =>
    new ZodObject({
      ...this._def,
      unknownKeys: 'allow',
    });

  nonstrict = this.allowUnknown;

  // opt optional: () => ZodUnion<[this, ZodUndefined]> = () => ZodUnion.create([this, ZodUndefined.create()]);

  // nullable: () => ZodUnion<[this, ZodNull]> = () => ZodUnion.create([this, ZodNull.create()]);

  augment = AugmentFactory<ZodObjectDef<T, UnknownKeys, Catchall>>(this._def);
  extend = AugmentFactory<ZodObjectDef<T, UnknownKeys, Catchall>>(this._def);

  /**
   * Prior to zod@1.0.12 there was a bug in the
   * inferred type of merged objects. Please
   * upgrade if you are experiencing issues.
   */
<<<<<<< HEAD
  merge: <Incoming extends AnyZodObject>(
    other: Incoming,
  ) => ZodObject<
    T & Incoming['_shape'],
    UnknownKeys,
    Catchall
    // objectUtil.MergeObjectParams<Params, MergeUnknownKeys>
  > = objectUtil.mergeObjects(this as any);

  catchall = <Index extends z.ZodTypeAny>(
    index: Index,
  ): ZodObject<
    T,
    UnknownKeys,
    Index
    // objectUtil.MergeObjectParams<Params, MergeUnknownKeys>
  > => {
    return new ZodObject({
      ...this._def,
      catchall: index,
    });
  };
=======
  merge: <
    MergeShape extends z.ZodRawShape,
    MergeParams extends ZodObjectParams
  >(
    other: ZodObject<MergeShape, MergeParams>,
  ) => ZodObject<
    T & MergeShape,
    objectUtil.MergeObjectParams<Params, MergeParams>
  > = objectUtil.mergeObjects(this as any);
>>>>>>> 0855d3ee

  pick = <Mask extends { [k in keyof T]?: true }>(
    mask: Mask,
  ): ZodObject<
    objectUtil.NoNever<{ [k in keyof Mask]: k extends keyof T ? T[k] : never }>,
<<<<<<< HEAD
    UnknownKeys,
    Catchall
=======
    Params
>>>>>>> 0855d3ee
  > => {
    const shape: any = {};
    Object.keys(mask).map(key => {
      shape[key] = this.shape[key];
    });
    return new ZodObject({
      ...this._def,
      shape: () => shape,
    });
  };

  omit = <Mask extends { [k in keyof T]?: true }>(
    mask: Mask,
  ): ZodObject<
    objectUtil.NoNever<{ [k in keyof T]: k extends keyof Mask ? never : T[k] }>,
<<<<<<< HEAD
    UnknownKeys,
    Catchall
=======
    Params
>>>>>>> 0855d3ee
  > => {
    const shape: any = {};
    Object.keys(this.shape).map(key => {
      if (Object.keys(mask).indexOf(key) === -1) {
        shape[key] = this.shape[key];
      }
    });
    return new ZodObject({
      ...this._def,
      shape: () => shape,
    });
  };

  partial = (): ZodObject<
<<<<<<< HEAD
    { [k in keyof T]: ZodUnion<[T[k], ZodUndefined]> },
    UnknownKeys,
    Catchall
=======
    { [k in keyof T]: ReturnType<T[k]['optional']> },
    Params
>>>>>>> 0855d3ee
  > => {
    const newShape: any = {};
    for (const key in this.shape) {
      const fieldSchema = this.shape[key];
      newShape[key] = fieldSchema.isOptional()
        ? fieldSchema
        : fieldSchema.optional();
    }
    return new ZodObject({
      ...this._def,
      shape: () => newShape,
    });
  };

  // require: <This extends this>() => makeKeysRequired<This> = () => {
  //   const newShape: any = {};
  //   for (const key in this.shape) {
  //     const val = this.shape[key];
  //     console.log(`key ${key}:`);
  //     console.log(val);
  //     if (val instanceof ZodUnion) {
  //       console.log(`${key} is union!`);
  //       const options = (val as ZodUnion<any>)._def.options;
  //       if (options.length === 2) {
  //         console.log(`found ${options.length} options`);
  //         // .length === 2;
  //         if (options[0] instanceof ZodUndefined) {
  //           newShape[key] = options[1];
  //         } else if (options[1] instanceof ZodUndefined) {
  //           newShape[key] = options[0];
  //         }
  //       } else {
  //         newShape[key] = val;
  //       }
  //     } else {
  //       newShape[key] = val;
  //     }
  //   }
  //   return new ZodObject({
  //     ...this._def,
  //     shape: () => newShape,
  //   }) as any;
  // };

  primitives = (): ZodObject<
    objectUtil.NoNever<
<<<<<<< HEAD
      {
        [k in keyof T]: [T[k]['_output']] extends [Scalars] ? T[k] : never;
      }
    >,
    UnknownKeys,
    Catchall
=======
      { [k in keyof T]: [T[k]['_type']] extends [Scalars] ? T[k] : never }
    >,
    Params
>>>>>>> 0855d3ee
  > => {
    const newShape: any = {};
    for (const key in this.shape) {
      if (isScalar(this.shape[key])) {
        newShape[key] = this.shape[key];
      }
    }
    return new ZodObject({
      ...this._def,
      shape: () => newShape,
    });
  };

  nonprimitives = (): ZodObject<
    objectUtil.NoNever<
<<<<<<< HEAD
      {
        [k in keyof T]: [T[k]['_output']] extends [Scalars] ? never : T[k];
      }
    >,
    UnknownKeys,
    Catchall
=======
      { [k in keyof T]: [T[k]['_type']] extends [Scalars] ? never : T[k] }
    >,
    Params
>>>>>>> 0855d3ee
  > => {
    const newShape: any = {};
    for (const key in this.shape) {
      if (!isScalar(this.shape[key])) {
        newShape[key] = this.shape[key];
      }
    }
    return new ZodObject({
      ...this._def,
      shape: () => newShape,
    });
  };

  deepPartial: () => partialUtil.RootDeepPartial<this> = () => {
    const newShape: any = {};

    for (const key in this.shape) {
      const fieldSchema = this.shape[key];
      if (fieldSchema instanceof ZodObject) {
        newShape[key] = fieldSchema.isOptional()
          ? fieldSchema
          : (fieldSchema.deepPartial() as any).optional();
      } else {
        newShape[key] = fieldSchema.isOptional()
          ? fieldSchema
          : fieldSchema.optional();
      }
    }
    return new ZodObject({
      ...this._def,
      shape: () => newShape,
    }) as any;
  };

  // keyof: ()=>ZodEnum<{[k in T]: k}>

  static create = <T extends z.ZodRawShape>(shape: T): ZodObject<T> => {
    return new ZodObject({
      t: z.ZodTypes.object,
      shape: () => shape,
      unknownKeys: 'allow',
      catchall: ZodNever.create(),
      //  params: {
      //    strict: true,
      //  },
    }) as any;
  };

  static lazycreate = <T extends z.ZodRawShape>(
    shape: () => T,
  ): ZodObject<T> => {
    return new ZodObject({
      t: z.ZodTypes.object,
      shape,
      unknownKeys: 'allow',
      catchall: ZodNever.create(),
    }) as any;
  };
}<|MERGE_RESOLUTION|>--- conflicted
+++ resolved
@@ -111,7 +111,6 @@
   | undefined
   | null;
 
-<<<<<<< HEAD
 // type SetKey<
 //   Target extends object,
 //   Key extends string,
@@ -135,22 +134,6 @@
 //     ? Z
 //     : T
 //   : T;
-=======
-type SetKey<
-  Target extends object,
-  Key extends string,
-  Value extends any
-> = objectUtil.Flatten<
-  { [k in Exclude<keyof Target, Key>]: Target[k] } & { [k in Key]: Value }
->;
-
-type ZodObjectType<
-  T extends z.ZodRawShape,
-  Params extends ZodObjectParams
-> = Params['strict'] extends true
-  ? objectUtil.ObjectType<T>
-  : objectUtil.Flatten<objectUtil.ObjectType<T> & { [k: string]: any }>;
->>>>>>> 0855d3ee
 
 // type ZodObjectType<
 //   T extends z.ZodRawShape,
@@ -229,7 +212,6 @@
    * inferred type of merged objects. Please
    * upgrade if you are experiencing issues.
    */
-<<<<<<< HEAD
   merge: <Incoming extends AnyZodObject>(
     other: Incoming,
   ) => ZodObject<
@@ -252,28 +234,13 @@
       catchall: index,
     });
   };
-=======
-  merge: <
-    MergeShape extends z.ZodRawShape,
-    MergeParams extends ZodObjectParams
-  >(
-    other: ZodObject<MergeShape, MergeParams>,
-  ) => ZodObject<
-    T & MergeShape,
-    objectUtil.MergeObjectParams<Params, MergeParams>
-  > = objectUtil.mergeObjects(this as any);
->>>>>>> 0855d3ee
 
   pick = <Mask extends { [k in keyof T]?: true }>(
     mask: Mask,
   ): ZodObject<
     objectUtil.NoNever<{ [k in keyof Mask]: k extends keyof T ? T[k] : never }>,
-<<<<<<< HEAD
-    UnknownKeys,
-    Catchall
-=======
-    Params
->>>>>>> 0855d3ee
+    UnknownKeys,
+    Catchall
   > => {
     const shape: any = {};
     Object.keys(mask).map(key => {
@@ -289,12 +256,8 @@
     mask: Mask,
   ): ZodObject<
     objectUtil.NoNever<{ [k in keyof T]: k extends keyof Mask ? never : T[k] }>,
-<<<<<<< HEAD
-    UnknownKeys,
-    Catchall
-=======
-    Params
->>>>>>> 0855d3ee
+    UnknownKeys,
+    Catchall
   > => {
     const shape: any = {};
     Object.keys(this.shape).map(key => {
@@ -309,14 +272,9 @@
   };
 
   partial = (): ZodObject<
-<<<<<<< HEAD
-    { [k in keyof T]: ZodUnion<[T[k], ZodUndefined]> },
-    UnknownKeys,
-    Catchall
-=======
     { [k in keyof T]: ReturnType<T[k]['optional']> },
-    Params
->>>>>>> 0855d3ee
+    UnknownKeys,
+    Catchall
   > => {
     const newShape: any = {};
     for (const key in this.shape) {
@@ -363,18 +321,12 @@
 
   primitives = (): ZodObject<
     objectUtil.NoNever<
-<<<<<<< HEAD
       {
         [k in keyof T]: [T[k]['_output']] extends [Scalars] ? T[k] : never;
       }
     >,
     UnknownKeys,
     Catchall
-=======
-      { [k in keyof T]: [T[k]['_type']] extends [Scalars] ? T[k] : never }
-    >,
-    Params
->>>>>>> 0855d3ee
   > => {
     const newShape: any = {};
     for (const key in this.shape) {
@@ -390,18 +342,12 @@
 
   nonprimitives = (): ZodObject<
     objectUtil.NoNever<
-<<<<<<< HEAD
       {
         [k in keyof T]: [T[k]['_output']] extends [Scalars] ? never : T[k];
       }
     >,
     UnknownKeys,
     Catchall
-=======
-      { [k in keyof T]: [T[k]['_type']] extends [Scalars] ? never : T[k] }
-    >,
-    Params
->>>>>>> 0855d3ee
   > => {
     const newShape: any = {};
     for (const key in this.shape) {
