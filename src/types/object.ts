import * as z from './base';
import { ZodUndefined } from './undefined';
// import { ZodNull } from './null';
import { ZodUnion } from './union';
import { objectUtil } from '../helpers/objectUtil';
import { partialUtil } from '../helpers/partialUtil';
import { isScalar } from '../isScalar';

const AugmentFactory = <Def extends ZodObjectDef>(def: Def) => <Augmentation extends z.ZodRawShape>(
  augmentation: Augmentation,
): ZodObject<
  { [k in Exclude<keyof ReturnType<Def['shape']>, keyof Augmentation>]: ReturnType<Def['shape']>[k] } &
    { [k in keyof Augmentation]: Augmentation[k] },
  Def['params']
> => {
  return new ZodObject({
    ...def,
    shape: () => ({
      ...def.shape(),
      ...augmentation,
    }),
  }) as any;
};

export interface ZodObjectDef<
  T extends z.ZodRawShape = z.ZodRawShape,
  Params extends ZodObjectParams = ZodObjectParams
> extends z.ZodTypeDef {
  t: z.ZodTypes.object;
  shape: () => T;
  params: Params;
}

const objectDefToJson = (def: ZodObjectDef<any, any>) => ({
  t: def.t,
  shape: Object.assign(
    {},
    Object.keys(def.shape()).map(k => ({
      [k]: def.shape()[k].toJSON(),
    })),
  ),
});

interface ZodObjectParams {
  strict: boolean;
}

export type Scalars =
  | string
  | string[]
  | number
  | number[]
  | boolean
  | boolean[]
  | bigint
  | bigint[]
  | undefined
  | null;

type SetKey<Target extends object, Key extends string, Value extends any> = objectUtil.Flatten<
  { [k in Exclude<keyof Target, Key>]: Target[k] } & { [k in Key]: Value }
>;

type makeKeysRequired<T extends ZodObject<any, any>> = T extends ZodObject<infer U, infer P>
  ? ZodObject<objectUtil.NoNever<{ [k in keyof U]: makeRequired<U[k]> }>, P>
  : never;
type makeRequired<T extends z.ZodType<any>> = T extends ZodUnion<infer U>
  ? U extends [infer Y, ZodUndefined]
    ? Y
    : U extends [ZodUndefined, infer Z]
    ? Z
    : T
  : T;

type ZodObjectType<T extends z.ZodRawShape, Params extends ZodObjectParams> = Params['strict'] extends true
  ? objectUtil.ObjectType<T>
  : objectUtil.Flatten<objectUtil.ObjectType<T> & { [k: string]: any }>;

export class ZodObject<
  T extends z.ZodRawShape,
  Params extends ZodObjectParams = { strict: true },
  Type extends ZodObjectType<T, Params> = ZodObjectType<T, Params>
> extends z.ZodType<Type, ZodObjectDef<T, Params>> {
  readonly _shape!: T;
  readonly _params!: Params;

  get shape() {
    return this._def.shape();
  }

  get params() {
    return this._def.params;
  }

  get t() {
    return this;
  }

  toJSON = () => objectDefToJson(this._def);

  nonstrict = (): ZodObject<T, SetKey<Params, 'strict', false>> =>
    new ZodObject({
      shape: this._def.shape,

      t: z.ZodTypes.object,
      params: {
        ...this._params,
        strict: false,
      },
    }) as any;

  // opt optional: () => ZodUnion<[this, ZodUndefined]> = () => ZodUnion.create([this, ZodUndefined.create()]);

  // nullable: () => ZodUnion<[this, ZodNull]> = () => ZodUnion.create([this, ZodNull.create()]);

  augment = AugmentFactory<ZodObjectDef<T, Params>>(this._def);
  extend = AugmentFactory<ZodObjectDef<T, Params>>(this._def);

  /**
   * Prior to zod@1.0.12 there was a bug in the
   * inferred type of merged objects. Please
   * upgrade if you are experiencing issues.
   */
  merge: <MergeShape extends z.ZodRawShape, MergeParams extends ZodObjectParams>(
    other: ZodObject<MergeShape, MergeParams>,
  ) => ZodObject<T & MergeShape, objectUtil.MergeObjectParams<Params, MergeParams>> = objectUtil.mergeObjects(
    this as any,
  );

  pick = <Mask extends { [k in keyof T]?: true }>(
    mask: Mask,
  ): ZodObject<objectUtil.NoNever<{ [k in keyof Mask]: k extends keyof T ? T[k] : never }>, Params> => {
    const shape: any = {};
    Object.keys(mask).map(key => {
      shape[key] = this.shape[key];
    });
    return new ZodObject({
      ...this._def,
      shape: () => shape,
    });
  };

  omit = <Mask extends { [k in keyof T]?: true }>(
    mask: Mask,
  ): ZodObject<objectUtil.NoNever<{ [k in keyof T]: k extends keyof Mask ? never : T[k] }>, Params> => {
    const shape: any = {};
    Object.keys(this.shape).map(key => {
      if (!Object.keys(mask).includes(key)) {
        shape[key] = this.shape[key];
      }
    });
    return new ZodObject({
      ...this._def,
      shape: () => shape,
    });
  };

  partial = (): ZodObject<{ [k in keyof T]: ZodUnion<[T[k], ZodUndefined]> }, Params> => {
    const newShape: any = {};
    for (const key in this.shape) {
      newShape[key] = this.shape[key].optional();
    }
    return new ZodObject({
      ...this._def,
      shape: () => newShape,
    });
  };

<<<<<<< HEAD
  require: () => makeKeysRequired<this> = () => {
    const newShape: any = {};
    for (const key in this.shape) {
      const val = this.shape[key];
      if (val instanceof ZodUnion && val.options.length === 2) {
        if (val.options[0] instanceof ZodUndefined) {
          newShape[key] = val.options[1];
        } else if (val.options[1] instanceof ZodUndefined) {
          newShape[key] = val.options[0];
        }
      } else {
        newShape[key] = val;
=======
  primitives = (): ZodObject<
    objectUtil.NoNever<{ [k in keyof T]: [T[k]['_type']] extends [Scalars] ? T[k] : never }>,
    Params
  > => {
    const newShape: any = {};
    for (const key in this.shape) {
      if (isScalar(this.shape[key])) {
        newShape[key] = this.shape[key];
>>>>>>> 6c50f761
      }
    }
    return new ZodObject({
      ...this._def,
      shape: () => newShape,
<<<<<<< HEAD
    }) as any;
=======
    });
  };

  nonprimitives = (): ZodObject<
    objectUtil.NoNever<{ [k in keyof T]: [T[k]['_type']] extends [Scalars] ? never : T[k] }>,
    Params
  > => {
    const newShape: any = {};
    for (const key in this.shape) {
      if (!isScalar(this.shape[key])) {
        newShape[key] = this.shape[key];
      }
    }
    return new ZodObject({
      ...this._def,
      shape: () => newShape,
    });
>>>>>>> 6c50f761
  };

  deepPartial: () => partialUtil.RootDeepPartial<this> = () => {
    const newShape: any = {};

    for (const key in this.shape) {
      const fieldSchema = this.shape[key];
      if (fieldSchema instanceof ZodObject) {
        newShape[key] = fieldSchema.deepPartial().optional();
      } else {
        newShape[key] = this.shape[key].optional();
      }
    }
    return new ZodObject({
      ...this._def,
      shape: () => newShape,
    }) as any;
  };

  // keyof: ()=>ZodEnum<{[k in T]: k}>

  static create = <T extends z.ZodRawShape>(shape: T): ZodObject<T> => {
    return new ZodObject({
      t: z.ZodTypes.object,

      shape: () => shape,
      params: {
        strict: true,
      },
    });
  };

  static lazycreate = <T extends z.ZodRawShape>(shape: () => T): ZodObject<T> => {
    return new ZodObject({
      t: z.ZodTypes.object,

      shape,
      params: {
        strict: true,
      },
    });
  };
}<|MERGE_RESOLUTION|>--- conflicted
+++ resolved
@@ -6,10 +6,17 @@
 import { partialUtil } from '../helpers/partialUtil';
 import { isScalar } from '../isScalar';
 
-const AugmentFactory = <Def extends ZodObjectDef>(def: Def) => <Augmentation extends z.ZodRawShape>(
+const AugmentFactory = <Def extends ZodObjectDef>(def: Def) => <
+  Augmentation extends z.ZodRawShape
+>(
   augmentation: Augmentation,
 ): ZodObject<
-  { [k in Exclude<keyof ReturnType<Def['shape']>, keyof Augmentation>]: ReturnType<Def['shape']>[k] } &
+  {
+    [k in Exclude<
+      keyof ReturnType<Def['shape']>,
+      keyof Augmentation
+    >]: ReturnType<Def['shape']>[k];
+  } &
     { [k in keyof Augmentation]: Augmentation[k] },
   Def['params']
 > => {
@@ -57,11 +64,18 @@
   | undefined
   | null;
 
-type SetKey<Target extends object, Key extends string, Value extends any> = objectUtil.Flatten<
+type SetKey<
+  Target extends object,
+  Key extends string,
+  Value extends any
+> = objectUtil.Flatten<
   { [k in Exclude<keyof Target, Key>]: Target[k] } & { [k in Key]: Value }
 >;
 
-type makeKeysRequired<T extends ZodObject<any, any>> = T extends ZodObject<infer U, infer P>
+type makeKeysRequired<T extends ZodObject<any, any>> = T extends ZodObject<
+  infer U,
+  infer P
+>
   ? ZodObject<objectUtil.NoNever<{ [k in keyof U]: makeRequired<U[k]> }>, P>
   : never;
 type makeRequired<T extends z.ZodType<any>> = T extends ZodUnion<infer U>
@@ -72,7 +86,10 @@
     : T
   : T;
 
-type ZodObjectType<T extends z.ZodRawShape, Params extends ZodObjectParams> = Params['strict'] extends true
+type ZodObjectType<
+  T extends z.ZodRawShape,
+  Params extends ZodObjectParams
+> = Params['strict'] extends true
   ? objectUtil.ObjectType<T>
   : objectUtil.Flatten<objectUtil.ObjectType<T> & { [k: string]: any }>;
 
@@ -121,15 +138,22 @@
    * inferred type of merged objects. Please
    * upgrade if you are experiencing issues.
    */
-  merge: <MergeShape extends z.ZodRawShape, MergeParams extends ZodObjectParams>(
+  merge: <
+    MergeShape extends z.ZodRawShape,
+    MergeParams extends ZodObjectParams
+  >(
     other: ZodObject<MergeShape, MergeParams>,
-  ) => ZodObject<T & MergeShape, objectUtil.MergeObjectParams<Params, MergeParams>> = objectUtil.mergeObjects(
-    this as any,
-  );
+  ) => ZodObject<
+    T & MergeShape,
+    objectUtil.MergeObjectParams<Params, MergeParams>
+  > = objectUtil.mergeObjects(this as any);
 
   pick = <Mask extends { [k in keyof T]?: true }>(
     mask: Mask,
-  ): ZodObject<objectUtil.NoNever<{ [k in keyof Mask]: k extends keyof T ? T[k] : never }>, Params> => {
+  ): ZodObject<
+    objectUtil.NoNever<{ [k in keyof Mask]: k extends keyof T ? T[k] : never }>,
+    Params
+  > => {
     const shape: any = {};
     Object.keys(mask).map(key => {
       shape[key] = this.shape[key];
@@ -142,7 +166,10 @@
 
   omit = <Mask extends { [k in keyof T]?: true }>(
     mask: Mask,
-  ): ZodObject<objectUtil.NoNever<{ [k in keyof T]: k extends keyof Mask ? never : T[k] }>, Params> => {
+  ): ZodObject<
+    objectUtil.NoNever<{ [k in keyof T]: k extends keyof Mask ? never : T[k] }>,
+    Params
+  > => {
     const shape: any = {};
     Object.keys(this.shape).map(key => {
       if (!Object.keys(mask).includes(key)) {
@@ -155,7 +182,10 @@
     });
   };
 
-  partial = (): ZodObject<{ [k in keyof T]: ZodUnion<[T[k], ZodUndefined]> }, Params> => {
+  partial = (): ZodObject<
+    { [k in keyof T]: ZodUnion<[T[k], ZodUndefined]> },
+    Params
+  > => {
     const newShape: any = {};
     for (const key in this.shape) {
       newShape[key] = this.shape[key].optional();
@@ -166,7 +196,6 @@
     });
   };
 
-<<<<<<< HEAD
   require: () => makeKeysRequired<this> = () => {
     const newShape: any = {};
     for (const key in this.shape) {
@@ -179,29 +208,36 @@
         }
       } else {
         newShape[key] = val;
-=======
+      }
+    }
+    return new ZodObject({
+      ...this._def,
+      shape: () => newShape,
+    }) as any;
+  };
+
   primitives = (): ZodObject<
-    objectUtil.NoNever<{ [k in keyof T]: [T[k]['_type']] extends [Scalars] ? T[k] : never }>,
+    objectUtil.NoNever<
+      { [k in keyof T]: [T[k]['_type']] extends [Scalars] ? T[k] : never }
+    >,
     Params
   > => {
     const newShape: any = {};
     for (const key in this.shape) {
       if (isScalar(this.shape[key])) {
         newShape[key] = this.shape[key];
->>>>>>> 6c50f761
-      }
-    }
-    return new ZodObject({
-      ...this._def,
-      shape: () => newShape,
-<<<<<<< HEAD
-    }) as any;
-=======
+      }
+    }
+    return new ZodObject({
+      ...this._def,
+      shape: () => newShape,
     });
   };
 
   nonprimitives = (): ZodObject<
-    objectUtil.NoNever<{ [k in keyof T]: [T[k]['_type']] extends [Scalars] ? never : T[k] }>,
+    objectUtil.NoNever<
+      { [k in keyof T]: [T[k]['_type']] extends [Scalars] ? never : T[k] }
+    >,
     Params
   > => {
     const newShape: any = {};
@@ -214,7 +250,6 @@
       ...this._def,
       shape: () => newShape,
     });
->>>>>>> 6c50f761
   };
 
   deepPartial: () => partialUtil.RootDeepPartial<this> = () => {
@@ -247,7 +282,9 @@
     });
   };
 
-  static lazycreate = <T extends z.ZodRawShape>(shape: () => T): ZodObject<T> => {
+  static lazycreate = <T extends z.ZodRawShape>(
+    shape: () => T,
+  ): ZodObject<T> => {
     return new ZodObject({
       t: z.ZodTypes.object,
 
