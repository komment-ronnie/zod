import { ZodParser, ParseParams, MakeErrorData } from '../parser';
import { util } from '../helpers/util';
import {
  ZodErrorCode,
  ZodArray,
  ZodUnion,
  ZodNull,
<<<<<<< HEAD
  ZodUndefined,
  ZodTransformer,
} from '../index';
import { ZodError } from '../ZodError';
=======
  ZodError,
  ZodOptional,
} from '../index';
import { ZodOptionalType } from './optional';
>>>>>>> 0855d3ee

export enum ZodTypes {
  string = 'string',
  number = 'number',
  bigint = 'bigint',
  boolean = 'boolean',
  date = 'date',
  undefined = 'undefined',
  null = 'null',
  array = 'array',
  object = 'object',
  union = 'union',
  intersection = 'intersection',
  tuple = 'tuple',
  record = 'record',
  function = 'function',
  lazy = 'lazy',
  literal = 'literal',
  enum = 'enum',
  nativeEnum = 'nativeEnum',
  promise = 'promise',
  any = 'any',
  unknown = 'unknown',
  never = 'never',
  void = 'void',
<<<<<<< HEAD
  transformer = 'transformer',
=======
  optional = 'optional',
>>>>>>> 0855d3ee
}

export type ZodTypeAny = ZodType<any, any>;
export type ZodRawShape = { [k: string]: ZodTypeAny };

export const inputSchema = (schema: ZodType<any>): ZodType<any> => {
  if (schema instanceof ZodTransformer) {
    return inputSchema(schema._def.input);
  } else {
    return schema;
  }
};

export const outputSchema = (schema: ZodType<any>): ZodType<any> => {
  if (schema instanceof ZodTransformer) {
    return inputSchema(schema._def.output);
  } else {
    return schema;
  }
};

type InternalCheck<T> = {
  check: (arg: T) => any;
} & MakeErrorData;

// type Check<T> = {
//   check: (arg: T) => any;
//   path?: (string | number)[];
//   // message?: string;
//   // params?: {[k:string]:any}
// } & util.Omit<CustomError, 'code' | 'path'>;

type Check<T> = {
  check: (arg: T) => any;
  path?: (string | number)[];
  message?: string;
  params?: { [k: string]: any };
};

export interface ZodTypeDef {
  t: ZodTypes;
  checks?: InternalCheck<any>[];
  accepts?: ZodType<any, any>;
}

export type TypeOf<T extends ZodType<any>> = T['_output'];
export type input<T extends ZodType<any>> = T['_input'];
export type output<T extends ZodType<any>> = T['_output'];
export type infer<T extends ZodType<any>> = T['_output'];

export abstract class ZodType<
  Output,
  Def extends ZodTypeDef = ZodTypeDef,
  Input = Output
> {
  readonly _type!: Output;
  readonly _output!: Output;
  readonly _def!: Def;
  readonly _input!: Input;

  // get inputSchema(): ZodTypeAny = this;
  // outputSchema: ZodTypeAny = this;
  //  = ()=>{
  //   return this;
  // }
  //  outputSchema = () => {
  //    return this;
  //  };

  parse: (x: unknown, params?: ParseParams) => Output;

  safeParse: (
    x: unknown,
    params?: ParseParams,
<<<<<<< HEAD
  ) => { success: true; data: Output } | { success: false; error: ZodError } = (
=======
  ) => { success: true; data: Type } | { success: false; error: ZodError } = (
>>>>>>> 0855d3ee
    data,
    params,
  ) => {
    try {
      const parsed = this.parse(data, params);
      return { success: true, data: parsed };
    } catch (err) {
      if (err instanceof ZodError) {
        return { success: false, error: err };
      }
      throw err;
    }
  };

<<<<<<< HEAD
  parseAsync: (x: unknown, params?: ParseParams) => Promise<Output> = async (
    value,
    params,
  ) => {
    return await this.parse(value, { ...params, async: true });
  };

  safeParseAsync: (
    x: unknown,
    params?: ParseParams,
  ) => Promise<
    { success: true; data: Output } | { success: false; error: ZodError }
  > = async (data, params) => {
    try {
      const parsed = await this.parseAsync(data, params);
      return { success: true, data: parsed };
    } catch (err) {
      if (err instanceof ZodError) {
        return { success: false, error: err };
=======
  parseAsync: (x: Type | unknown, params?: ParseParams) => Promise<Type> = (
    value,
    params,
  ) => {
    return new Promise((res, rej) => {
      try {
        const parsed = this.parse(value, params);
        return res(parsed);
      } catch (err) {
        return rej(err);
>>>>>>> 0855d3ee
      }
      throw err;
    }
  };

  is(u: Input): u is Input {
    try {
      this.parse(u as any);
      return true;
    } catch (err) {
      return false;
    }
  }

  check(u: unknown): u is Input {
    try {
      this.parse(u as any);
      return true;
    } catch (err) {
      return false;
    }
  }

  refine = <Func extends (arg: Output) => any>(
    check: Func,
    message: string | util.Omit<Check<Output>, 'check'> = 'Invalid value.',
  ) => {
    if (typeof message === 'string') {
      return this.refinement({ check, message });
    }
    return this.refinement({ check, ...message });
  };

<<<<<<< HEAD
  refinement = (refinement: Check<Output>) => {
=======
  refinement = (refinement: Check<Type>) => {
>>>>>>> 0855d3ee
    return this._refinement({
      code: ZodErrorCode.custom_error,
      ...refinement,
    });
  };

  protected _refinement: (
<<<<<<< HEAD
    refinement: InternalCheck<Output>,
=======
    refinement: InternalCheck<Type>,
>>>>>>> 0855d3ee
  ) => this = refinement => {
    return new (this as any).constructor({
      ...this._def,
      checks: [...(this._def.checks || []), refinement],
    }) as this;
  };

  constructor(def: Def) {
    this._def = def;
    this.parse = ZodParser(this);
  }

  abstract toJSON: () => object;
  //  abstract // opt optional: () => any;
<<<<<<< HEAD
  optional: () => ZodUnion<[this, ZodUndefined]> = () =>
    ZodUnion.create([this, ZodUndefined.create()]);
=======
  optional: () => ZodOptionalType<this> = () => ZodOptional.create(this);
>>>>>>> 0855d3ee
  nullable: () => ZodUnion<[this, ZodNull]> = () =>
    ZodUnion.create([this, ZodNull.create()]);
  array: () => ZodArray<this> = () => ZodArray.create(this);
  // pre: <T extends string>(
  //   input: T,
  //   transformer: (arg: T) => Type,
  // ) => any = (input, transformer) => 'adsf';

  // transformFrom: <U extends ZodType<any>, Tx extends (arg: U['_type']) => this['_type']>(
  //   x: U,
  //   transformer: Tx,
  // ) => ZodTransformer<U, this> = (input, transformer) => {
  //   return ZodTransformer.create(input, this, transformer);
  // };

  // transformFrom: <This extends this, U extends ZodType<any>, Tx extends (arg: U['_type']) => this['_type']>(
  //   x: U,
  //   transformer: Tx,
  // ) => ZodTransformer<This, U> = (input, transformer) => {
  //   return ZodTransformer.create(this as any, input, transformer) as any;
  // };

  //  push(...items: T[]): number;
  //  push(this: BetterArrayClass<T>, value: T): this;

  transform<
    This extends this,
    U extends ZodType<any>,
    Tx extends (arg: This['_output']) => U['_input'] | Promise<U['_input']>
  >(input: U, transformer: Tx): ZodTransformer<This, U>;
  transform<
    This extends this,
    Tx extends (
      arg: This['_output'],
    ) => This['_input'] | Promise<This['_input']>
  >(transformer: Tx): ZodTransformer<This, This>;
  transform(input: any, transformer?: any) {
    if (transformer) {
      return ZodTransformer.create(this as any, input, transformer) as any;
    }
    return ZodTransformer.create(this as any, this, input) as any;
  }

  default: <
    T extends Output = Output,
    Opt extends ZodUnion<[this, ZodUndefined]> = ZodUnion<[this, ZodUndefined]>
  >(
    def: T,
  ) => ZodTransformer<Opt, this> = def => {
    return ZodTransformer.create(this.optional(), this, (x: any) => {
      return (x || def) as any;
    }) as any;
  };

  //  default: (val: Type) => ZodTransformer<ZodType<Type | undefined>, this> = val => {
  //    return ZodTransformer.create(this.optional(), this, x => {
  //      return (x || val) as any;
  //    }) as any;
  //  };

  //  codec = (): ZodCodec<this, this> => {
  //    return ZodCodec.create(this, this, x => x);
  //  };

  //  transform: <U extends ZodType<any>, Tx extends (arg: Type) => U['_type']>(
  //    x: U,s
  //    transformer: Tx,
  //  ) => ZodCodec<this, U> = (input, transformer) => {
  //    return ZodCodec.create(input, this, transformer);
  //  };

  or: <U extends ZodType<any>>(arg: U) => ZodUnion<[this, U]> = arg => {
    return ZodUnion.create([this, arg]);
  };

  isOptional: () => boolean = () => this.safeParse(undefined).success;
  isNullable: () => boolean = () => this.safeParse(null).success;
}<|MERGE_RESOLUTION|>--- conflicted
+++ resolved
@@ -4,18 +4,15 @@
   ZodErrorCode,
   ZodArray,
   ZodUnion,
-  ZodNull,
-<<<<<<< HEAD
   ZodUndefined,
   ZodTransformer,
-} from '../index';
-import { ZodError } from '../ZodError';
-=======
   ZodError,
   ZodOptional,
+  ZodNullable,
 } from '../index';
+
 import { ZodOptionalType } from './optional';
->>>>>>> 0855d3ee
+import { ZodNullableType } from './nullable';
 
 export enum ZodTypes {
   string = 'string',
@@ -41,11 +38,9 @@
   unknown = 'unknown',
   never = 'never',
   void = 'void',
-<<<<<<< HEAD
   transformer = 'transformer',
-=======
   optional = 'optional',
->>>>>>> 0855d3ee
+  nullable = 'nullable',
 }
 
 export type ZodTypeAny = ZodType<any, any>;
@@ -120,11 +115,7 @@
   safeParse: (
     x: unknown,
     params?: ParseParams,
-<<<<<<< HEAD
   ) => { success: true; data: Output } | { success: false; error: ZodError } = (
-=======
-  ) => { success: true; data: Type } | { success: false; error: ZodError } = (
->>>>>>> 0855d3ee
     data,
     params,
   ) => {
@@ -139,7 +130,6 @@
     }
   };
 
-<<<<<<< HEAD
   parseAsync: (x: unknown, params?: ParseParams) => Promise<Output> = async (
     value,
     params,
@@ -159,18 +149,6 @@
     } catch (err) {
       if (err instanceof ZodError) {
         return { success: false, error: err };
-=======
-  parseAsync: (x: Type | unknown, params?: ParseParams) => Promise<Type> = (
-    value,
-    params,
-  ) => {
-    return new Promise((res, rej) => {
-      try {
-        const parsed = this.parse(value, params);
-        return res(parsed);
-      } catch (err) {
-        return rej(err);
->>>>>>> 0855d3ee
       }
       throw err;
     }
@@ -204,11 +182,7 @@
     return this.refinement({ check, ...message });
   };
 
-<<<<<<< HEAD
   refinement = (refinement: Check<Output>) => {
-=======
-  refinement = (refinement: Check<Type>) => {
->>>>>>> 0855d3ee
     return this._refinement({
       code: ZodErrorCode.custom_error,
       ...refinement,
@@ -216,11 +190,7 @@
   };
 
   protected _refinement: (
-<<<<<<< HEAD
     refinement: InternalCheck<Output>,
-=======
-    refinement: InternalCheck<Type>,
->>>>>>> 0855d3ee
   ) => this = refinement => {
     return new (this as any).constructor({
       ...this._def,
@@ -235,14 +205,12 @@
 
   abstract toJSON: () => object;
   //  abstract // opt optional: () => any;
-<<<<<<< HEAD
-  optional: () => ZodUnion<[this, ZodUndefined]> = () =>
-    ZodUnion.create([this, ZodUndefined.create()]);
-=======
   optional: () => ZodOptionalType<this> = () => ZodOptional.create(this);
->>>>>>> 0855d3ee
-  nullable: () => ZodUnion<[this, ZodNull]> = () =>
-    ZodUnion.create([this, ZodNull.create()]);
+  nullable: () => ZodNullableType<this> = () => {
+    return ZodNullable.create(this) as any;
+  };
+  //  nullable: () => ZodUnion<[this, ZodNull]> = () =>
+  //    ZodUnion.create([this, ZodNull.create()]);
   array: () => ZodArray<this> = () => ZodArray.create(this);
   // pre: <T extends string>(
   //   input: T,
