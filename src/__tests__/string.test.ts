import * as z from '..';

const minFive = z.string().min(5, 'min5');
const maxFive = z.string().max(5, 'max5');
const justFive = z.string().length(5);
const nonempty = z.string().nonempty('nonempty');

test('passing validations', () => {
  minFive.parse('12345');
  minFive.parse('123456');
  maxFive.parse('12345');
  maxFive.parse('1234');
  nonempty.parse('1');
  justFive.parse('12345');
});

test('failing validations', () => {
  expect(() => minFive.parse('1234')).toThrow();
  expect(() => maxFive.parse('123456')).toThrow();
  expect(() => nonempty.parse('')).toThrow();
  expect(() => justFive.parse('1234')).toThrow();
  expect(() => justFive.parse('123456')).toThrow();
});

test('email validations', () => {
  const email = z.string().email();
  email.parse('mojojojo@example.com');
  expect(() => email.parse('asdf')).toThrow();
  expect(() => email.parse('@lkjasdf.com')).toThrow();
  expect(() => email.parse('asdf@sdf.')).toThrow();
});

test('url validations', () => {
  const url = z.string().url();
  try {
    url.parse('http://google.com');
    url.parse('https://google.com/asdf?asdf=ljk3lk4&asdf=234#asdf');
    expect(() => url.parse('asdf')).toThrow();
    expect(() => url.parse('https:/')).toThrow();
    expect(() => url.parse('asdfj@lkjsdf.com')).toThrow();
  } catch (err) {
    console.log(JSON.stringify(err, null, 2));
  }
});

test('url error overrides', () => {
  try {
    z.string()
      .url()
      .parse('https');
  } catch (err) {
    expect(err.errors[0].message).toEqual('Invalid url');
  }
  try {
    z.string()
      .url('badurl')
      .parse('https');
  } catch (err) {
    expect(err.errors[0].message).toEqual('badurl');
  }
  try {
    z.string()
      .url({ message: 'badurl' })
      .parse('https');
  } catch (err) {
    expect(err.errors[0].message).toEqual('badurl');
  }
});

test('uuid', () => {
  z.string()
    .uuid()
    .parse('9491d710-3185-4e06-bea0-6a2f275345e0');
  expect(() =>
    z
      .string()
      .uuid()
      .parse('9491d710-3185-4e06-bea0-6a2f275345e'),
  ).toThrow();
});

<<<<<<< HEAD
test('regexp', () => {
=======
test('regex', () => {
>>>>>>> 78e3f21b
  z.string()
    .regex(/^moo+$/)
    .parse('mooooo');
  expect(() =>
    z
      .string()
      .uuid()
      .parse('purr'),
  ).toThrow();
<<<<<<< HEAD
});

test('regexp error message', () => {
  const result = z
    .string()
    .regex(/^moo+$/)
    .safeParse('boooo');
  if (!result.success) {
    expect(result.error.errors[0].message).toEqual('Invalid');
  } else {
    throw new Error('validation should have failed');
  }

  expect(() =>
    z
      .string()
      .uuid()
      .parse('purr'),
  ).toThrow();
=======
>>>>>>> 78e3f21b
});<|MERGE_RESOLUTION|>--- conflicted
+++ resolved
@@ -79,11 +79,7 @@
   ).toThrow();
 });
 
-<<<<<<< HEAD
-test('regexp', () => {
-=======
 test('regex', () => {
->>>>>>> 78e3f21b
   z.string()
     .regex(/^moo+$/)
     .parse('mooooo');
@@ -93,7 +89,6 @@
       .uuid()
       .parse('purr'),
   ).toThrow();
-<<<<<<< HEAD
 });
 
 test('regexp error message', () => {
@@ -113,6 +108,4 @@
       .uuid()
       .parse('purr'),
   ).toThrow();
-=======
->>>>>>> 78e3f21b
 });