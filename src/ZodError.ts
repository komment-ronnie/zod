import { ZodParsedType } from './parser';
import { util } from './helpers/util';

export const ZodErrorCode = util.arrayToEnum([
  'invalid_type',
  'nonempty_array_is_empty',
  'custom_error',
  'invalid_union',
  'invalid_literal_value',
  'invalid_enum_value',
  'unrecognized_keys',
  'invalid_arguments',
  'invalid_return_type',
  'invalid_date',
  'invalid_string',
  'too_small',
  'too_big',
  'invalid_intersection_types',
]);

const flatten = (err: ZodError): { formErrors: string[]; fieldErrors: { [k: string]: string[] } } => {
  const fieldErrors: any = {};
  const formErrors: string[] = [];
  for (const sub of err.errors) {
    if (sub.path.length > 0) {
      fieldErrors[sub.path[0]] = fieldErrors[sub.path[0]] || [];
      fieldErrors[sub.path[0]].push(sub.message);
    } else {
      formErrors.push(sub.message);
    }
  }
  return {
    formErrors,
    fieldErrors,
  };
};

export type ZodErrorCode = keyof typeof ZodErrorCode;

export type ZodSuberrorBase = {
  path: (string | number)[];
  // code: ZodErrorCode;
  message?: string;
};

export interface ZodInvalidTypeError extends ZodSuberrorBase {
  code: typeof ZodErrorCode.invalid_type;
  expected: ZodParsedType;
  received: ZodParsedType;
}

export interface ZodNonEmptyArrayIsEmptyError extends ZodSuberrorBase {
  code: typeof ZodErrorCode.nonempty_array_is_empty;
}

export interface ZodUnrecognizedKeysError extends ZodSuberrorBase {
  code: typeof ZodErrorCode.unrecognized_keys;
  keys: string[];
}

export interface ZodInvalidUnionError extends ZodSuberrorBase {
  code: typeof ZodErrorCode.invalid_union;
  unionErrors: ZodError[];
}

export interface ZodInvalidLiteralValueError extends ZodSuberrorBase {
  code: typeof ZodErrorCode.invalid_literal_value;
  expected: string | number | boolean;
}

export interface ZodInvalidEnumValueError extends ZodSuberrorBase {
  code: typeof ZodErrorCode.invalid_enum_value;
  options: (string | number)[];
}

export interface ZodInvalidArgumentsError extends ZodSuberrorBase {
  code: typeof ZodErrorCode.invalid_arguments;
  argumentsError: ZodError;
}

export interface ZodInvalidReturnTypeError extends ZodSuberrorBase {
  code: typeof ZodErrorCode.invalid_return_type;
  returnTypeError: ZodError;
}

export interface ZodInvalidDateError extends ZodSuberrorBase {
  code: typeof ZodErrorCode.invalid_date;
}

export type StringValidation = 'email' | 'url' | 'uuid' | 'regex';

export interface ZodInvalidStringError extends ZodSuberrorBase {
  code: typeof ZodErrorCode.invalid_string;
  validation: StringValidation;
}

export interface ZodTooSmallError extends ZodSuberrorBase {
  code: typeof ZodErrorCode.too_small;
  minimum: number;
  inclusive: boolean;
  type: 'array' | 'string' | 'number';
}

export interface ZodTooBigError extends ZodSuberrorBase {
  code: typeof ZodErrorCode.too_big;
  maximum: number;
  inclusive: boolean;
  type: 'array' | 'string' | 'number';
}

<<<<<<< HEAD
interface InvalidIntersectionTypesError extends ZodSuberrorBase {
  code: typeof ZodErrorCode.invalid_intersection_types;
}

export interface CustomError extends ZodSuberrorBase {
=======
export interface ZodCustomError extends ZodSuberrorBase {
>>>>>>> 6c50f761
  code: typeof ZodErrorCode.custom_error;
  params?: { [k: string]: any };
}

export type ZodSuberrorOptionalMessage =
<<<<<<< HEAD
  | InvalidTypeError
  | NonEmptyArrayIsEmptyError
  | UnrecognizedKeysError
  | InvalidUnionError
  | InvalidLiteralValueError
  | InvalidEnumValueError
  | InvalidArgumentsError
  | InvalidReturnTypeError
  | InvalidDateError
  | InvalidStringError
  | TooSmallError
  | TooBigError
  | InvalidIntersectionTypesError
  | CustomError;
=======
  | ZodInvalidTypeError
  | ZodNonEmptyArrayIsEmptyError
  | ZodUnrecognizedKeysError
  | ZodInvalidUnionError
  | ZodInvalidLiteralValueError
  | ZodInvalidEnumValueError
  | ZodInvalidArgumentsError
  | ZodInvalidReturnTypeError
  | ZodInvalidDateError
  | ZodInvalidStringError
  | ZodTooSmallError
  | ZodTooBigError
  | ZodCustomError;
>>>>>>> 6c50f761

export type ZodSuberror = ZodSuberrorOptionalMessage & { message: string };

export const quotelessJson = (obj: any) => {
  const json = JSON.stringify(obj, null, 2); // {"name":"John Smith"}
  return json.replace(/"([^"]+)":/g, '$1:');
};

export class ZodError extends Error {
  errors: ZodSuberror[] = [];

  constructor(errors: ZodSuberror[]) {
    super();
    // restore prototype chain
    const actualProto = new.target.prototype;
    Object.setPrototypeOf(this, actualProto);
    this.errors = errors;
  }

  static create = (errors: ZodSuberror[]) => {
    const error = new ZodError(errors);
    return error;
  };

  get message() {
    // return JSON.stringify(this.errors, null, 2);
    const errorMessage: string[] = [`${this.errors.length} validation issue(s)`, ''];
    for (const err of this.errors) {
      errorMessage.push(`  Issue #${this.errors.indexOf(err)}: ${err.code} at ${err.path.join('./index')}`);
      errorMessage.push(`  ` + err.message);
      errorMessage.push('');
    }
    return errorMessage.join('\n');
    // return quotelessJson(this);
    // .map(({ path, message }) => {
    //   return path.length ? `${path.join('./index')}: ${message}` : `${message}`;
    // })
    // .join('\n');
  }

  get isEmpty(): boolean {
    return this.errors.length === 0;
  }

  addError = (sub: ZodSuberror) => {
    this.errors = [...this.errors, sub];
  };

  addErrors = (subs: ZodSuberror[] = []) => {
    this.errors = [...this.errors, ...subs];
  };

<<<<<<< HEAD
  get formErrors() {
    return flatten(this);
=======
  flatten = (): { formErrors: string[]; fieldErrors: { [k: string]: string[] } } => {
    const fieldErrors: any = {};
    const formErrors: string[] = [];
    for (const sub of this.errors) {
      if (sub.path.length > 0) {
        fieldErrors[sub.path[0]] = fieldErrors[sub.path[0]] || [];
        fieldErrors[sub.path[0]].push(sub.message);
      } else {
        formErrors.push(sub.message);
      }
    }
    return { formErrors, fieldErrors };
  };

  get formErrors() {
    return this.flatten();
>>>>>>> 6c50f761
  }

  flatten = () => flatten(this);
}<|MERGE_RESOLUTION|>--- conflicted
+++ resolved
@@ -17,23 +17,6 @@
   'too_big',
   'invalid_intersection_types',
 ]);
-
-const flatten = (err: ZodError): { formErrors: string[]; fieldErrors: { [k: string]: string[] } } => {
-  const fieldErrors: any = {};
-  const formErrors: string[] = [];
-  for (const sub of err.errors) {
-    if (sub.path.length > 0) {
-      fieldErrors[sub.path[0]] = fieldErrors[sub.path[0]] || [];
-      fieldErrors[sub.path[0]].push(sub.message);
-    } else {
-      formErrors.push(sub.message);
-    }
-  }
-  return {
-    formErrors,
-    fieldErrors,
-  };
-};
 
 export type ZodErrorCode = keyof typeof ZodErrorCode;
 
@@ -108,36 +91,16 @@
   type: 'array' | 'string' | 'number';
 }
 
-<<<<<<< HEAD
-interface InvalidIntersectionTypesError extends ZodSuberrorBase {
+export interface ZodInvalidIntersectionTypesError extends ZodSuberrorBase {
   code: typeof ZodErrorCode.invalid_intersection_types;
 }
 
-export interface CustomError extends ZodSuberrorBase {
-=======
 export interface ZodCustomError extends ZodSuberrorBase {
->>>>>>> 6c50f761
   code: typeof ZodErrorCode.custom_error;
   params?: { [k: string]: any };
 }
 
 export type ZodSuberrorOptionalMessage =
-<<<<<<< HEAD
-  | InvalidTypeError
-  | NonEmptyArrayIsEmptyError
-  | UnrecognizedKeysError
-  | InvalidUnionError
-  | InvalidLiteralValueError
-  | InvalidEnumValueError
-  | InvalidArgumentsError
-  | InvalidReturnTypeError
-  | InvalidDateError
-  | InvalidStringError
-  | TooSmallError
-  | TooBigError
-  | InvalidIntersectionTypesError
-  | CustomError;
-=======
   | ZodInvalidTypeError
   | ZodNonEmptyArrayIsEmptyError
   | ZodUnrecognizedKeysError
@@ -150,8 +113,8 @@
   | ZodInvalidStringError
   | ZodTooSmallError
   | ZodTooBigError
+  | ZodInvalidIntersectionTypesError
   | ZodCustomError;
->>>>>>> 6c50f761
 
 export type ZodSuberror = ZodSuberrorOptionalMessage & { message: string };
 
@@ -178,9 +141,16 @@
 
   get message() {
     // return JSON.stringify(this.errors, null, 2);
-    const errorMessage: string[] = [`${this.errors.length} validation issue(s)`, ''];
+    const errorMessage: string[] = [
+      `${this.errors.length} validation issue(s)`,
+      '',
+    ];
     for (const err of this.errors) {
-      errorMessage.push(`  Issue #${this.errors.indexOf(err)}: ${err.code} at ${err.path.join('./index')}`);
+      errorMessage.push(
+        `  Issue #${this.errors.indexOf(err)}: ${err.code} at ${err.path.join(
+          './index',
+        )}`,
+      );
       errorMessage.push(`  ` + err.message);
       errorMessage.push('');
     }
@@ -204,11 +174,10 @@
     this.errors = [...this.errors, ...subs];
   };
 
-<<<<<<< HEAD
-  get formErrors() {
-    return flatten(this);
-=======
-  flatten = (): { formErrors: string[]; fieldErrors: { [k: string]: string[] } } => {
+  flatten = (): {
+    formErrors: string[];
+    fieldErrors: { [k: string]: string[] };
+  } => {
     const fieldErrors: any = {};
     const formErrors: string[] = [];
     for (const sub of this.errors) {
@@ -224,8 +193,5 @@
 
   get formErrors() {
     return this.flatten();
->>>>>>> 6c50f761
   }
-
-  flatten = () => flatten(this);
 }